"""
Advanced Data Validation Schema for Social Fabric Matrix Framework.

This module implements sophisticated validation schemas and integrity checking
for SFM data structures, ensuring data quality and consistency across the
entire framework.

Key Components:
- AdvancedDataValidator: Main validation engine with schema support
- ValidationSchema: Configurable validation schemas for different data types
- IntegrityChecker: Cross-reference and relationship integrity validation
- DataQualityAnalyzer: Comprehensive data quality assessment and scoring
"""

# pylint: disable=too-many-instance-attributes,too-many-public-methods,too-many-locals
# pylint: disable=too-many-statements,unused-argument,unused-variable
# Complex validation system requires many attributes and methods

from __future__ import annotations

import uuid
import re
from dataclasses import dataclass, field
from typing import Dict, List, Optional, Set, Any, Type
from datetime import datetime
from enum import Enum, auto
from abc import ABC, abstractmethod
import logging

from models.base_nodes import Node
<<<<<<< HEAD
from models.matrix_construction import MatrixCell, DeliveryMatrix
from models.sfm_enums import ValueCategory, RelationshipKind
from models.realtime_data_integration import ValidationSeverity, DataRecord
=======
# Unused imports removed - these imports are not actually used in this file
# from models.core_nodes import Indicator, Actor, Institution, Flow, Relationship  
# from models.matrix_construction import MatrixCell, DeliveryMatrix
# from models.sfm_enums import ValueCategory, InstitutionType, RelationshipKind
from models.realtime_data_integration import ValidationSeverity  # type: ignore[misc]
>>>>>>> 2ea4d054

# Logging setup
logger = logging.getLogger(__name__)

class ValidationRuleType(Enum):
    """Types of validation rules."""

    REQUIRED = auto()           # Field must be present and non-empty
    TYPE = auto()              # Field must be of specific type
    RANGE = auto()             # Numeric field must be within range
    LENGTH = auto()            # String/list length constraints
    PATTERN = auto()           # Regex pattern matching
    ENUM = auto()              # Value must be from enumerated set
    CUSTOM = auto()            # Custom validation function
    REFERENCE = auto()         # Reference to another entity must exist
    DEPENDENCY = auto()        # Field dependency validation
    UNIQUENESS = auto()        # Value must be unique across dataset
    TEMPORAL = auto()          # Temporal consistency validation
    STATISTICAL = auto()       # Statistical outlier detection

class DataCategory(Enum):
    """Categories of data for different validation approaches."""

    INDICATOR = auto()         # Social/economic indicators
    INSTITUTION = auto()       # Institutional data
    ACTOR = auto()            # Actor/stakeholder data
    FLOW = auto()             # Flow relationships
    MATRIX_CELL = auto()      # Matrix cell data
    RELATIONSHIP = auto()     # Entity relationships
    TEMPORAL = auto()         # Time-series data
    METADATA = auto()         # Metadata and configuration

@dataclass
class ValidationContext:
    """Context information for validation processes."""

    data_category: DataCategory
    validation_timestamp: datetime = field(default_factory=datetime.now)
    source_system: str = ""
    validation_level: str = "standard"  # standard, strict, lenient

    # Context data
    related_entities: Dict[str, Set[uuid.UUID]] = field(default_factory=dict)  # type: ignore[misc]
    historical_data: Dict[str, List[Any]] = field(default_factory=dict)  # type: ignore[misc]
    statistical_context: Dict[str, float] = field(default_factory=dict)  # type: ignore[misc]

@dataclass
class ValidationResult:
    """Result of a validation operation."""

    is_valid: bool
    violations: List[Dict[str, Any]] = field(default_factory=list)  # type: ignore[misc]
    quality_score: float = 1.0
    confidence_level: float = 1.0

    # Detailed results
    field_results: Dict[str, bool] = field(default_factory=dict)  # type: ignore[misc]
    warnings: List[str] = field(default_factory=list)  # type: ignore[misc]
    suggestions: List[str] = field(default_factory=list)  # type: ignore[misc]

    # Performance metrics
    validation_time_ms: float = 0.0
    rules_applied: int = 0

class ValidationRule(ABC):
    """Abstract base class for validation rules."""

    def __init__(self, rule_name: str, severity: ValidationSeverity = ValidationSeverity.ERROR):
        self.rule_name = rule_name
        self.severity = severity
        self.description = ""

    @abstractmethod
    def validate(self, value: Any, context: ValidationContext) -> List[Dict[str, Any]]:
        """Validate a value and return violations."""
        pass

    def get_violation(self, message: str, **kwargs: Any) -> Dict[str, Any]:  # type: ignore[misc]
        """Create a standardized violation record."""
        return {
            'rule_name': self.rule_name,
            'severity': self.severity,
            'message': message,
            'timestamp': datetime.now(),
            **kwargs
        }

class RequiredFieldRule(ValidationRule):
    """Validation rule for required fields."""

    def __init__(self, field_name: str, severity: ValidationSeverity = ValidationSeverity.ERROR):
        super().__init__(f"required_{field_name}", severity)
        self.field_name = field_name
        self.description = f"Field {field_name} is required"

    def validate(self, value: Any, context: ValidationContext) -> List[Dict[str, Any]]:  # pylint: disable=unused-argument
        violations: List[Dict[str, Any]] = []  # type: ignore[misc]

        if value is None or (isinstance(value, str) and value.strip() == ""):
            violations.append(self.get_violation(  # type: ignore[misc]
                f"Required field '{self.field_name}' is missing or empty"
            ))

        return violations  # type: ignore[misc]  # type: ignore[misc]

class TypeValidationRule(ValidationRule):
    """Validation rule for type checking."""

    def __init__(self, field_name: str, expected_type: Type[Any],  # type: ignore[misc]
                 severity: ValidationSeverity = ValidationSeverity.ERROR):
        super().__init__(f"type_{field_name}", severity)
        self.field_name = field_name
        self.expected_type = expected_type
        self.description = f"Field {field_name} must be of type {expected_type.__name__}"

    def validate(self, value: Any, context: ValidationContext) -> List[Dict[str, Any]]:  # pylint: disable=unused-argument
        violations: List[Dict[str, Any]] = []  # type: ignore[misc]

        if value is not None and not isinstance(value, self.expected_type):
            violations.append(self.get_violation(  # type: ignore[misc]
                f"Field '{self.field_name}' must be of type {self.expected_type.__name__}, got {type(value).__name__}"
            ))

        return violations  # type: ignore[misc]  # type: ignore[misc]

class RangeValidationRule(ValidationRule):
    """Validation rule for numeric ranges."""

    def __init__(self, field_name: str, min_value: Optional[float] = None,
                 max_value: Optional[float] = None, severity: ValidationSeverity = ValidationSeverity.ERROR):
        super().__init__(f"range_{field_name}", severity)
        self.field_name = field_name
        self.min_value = min_value
        self.max_value = max_value
        self.description = f"Field {field_name} must be within specified range"

    def validate(self, value: Any, context: ValidationContext) -> List[Dict[str, Any]]:  # pylint: disable=unused-argument
        violations: List[Dict[str, Any]] = []  # type: ignore[misc]

        if value is not None and isinstance(value, (int, float)):
            if self.min_value is not None and value < self.min_value:
                violations.append(self.get_violation(  # type: ignore[misc]
                    f"Field '{self.field_name}' value {value} is below minimum {self.min_value}"
                ))

            if self.max_value is not None and value > self.max_value:
                violations.append(self.get_violation(  # type: ignore[misc]
                    f"Field '{self.field_name}' value {value} is above maximum {self.max_value}"
                ))

        return violations  # type: ignore[misc]  # type: ignore[misc]

class PatternValidationRule(ValidationRule):
    """Validation rule for regex pattern matching."""

    def __init__(self, field_name: str, pattern: str,
                 severity: ValidationSeverity = ValidationSeverity.ERROR):
        super().__init__(f"pattern_{field_name}", severity)
        self.field_name = field_name
        self.pattern = pattern
        self.compiled_pattern = re.compile(pattern)
        self.description = f"Field {field_name} must match pattern {pattern}"

    def validate(self, value: Any, context: ValidationContext) -> List[Dict[str, Any]]:  # pylint: disable=unused-argument
        violations: List[Dict[str, Any]] = []  # type: ignore[misc]

        if value is not None and isinstance(value, str):
            if not self.compiled_pattern.match(value):
                violations.append(self.get_violation(  # type: ignore[misc]
                    f"Field '{self.field_name}' value '{value}' does not match required pattern"
                ))

        return violations  # type: ignore[misc]  # type: ignore[misc]

class ReferenceValidationRule(ValidationRule):
    """Validation rule for entity references."""

    def __init__(self, field_name: str, reference_type: str,
                 severity: ValidationSeverity = ValidationSeverity.ERROR):
        super().__init__(f"reference_{field_name}", severity)
        self.field_name = field_name
        self.reference_type = reference_type
        self.description = f"Field {field_name} must reference existing {reference_type}"

    def validate(self, value: Any, context: ValidationContext) -> List[Dict[str, Any]]:
        violations: List[Dict[str, Any]] = []  # type: ignore[misc]

        if value is not None:
            # Check if reference exists in context
            related_entities = context.related_entities.get(self.reference_type, set())

            if isinstance(value, uuid.UUID):
                if value not in related_entities:
                    violations.append(self.get_violation(  # type: ignore[misc]
                        f"Field '{self.field_name}' references non-existent {self.reference_type}: {value}"
                    ))
            elif isinstance(value, list):
                for ref_id in value:  # type: ignore[misc]
                    if isinstance(ref_id, uuid.UUID) and ref_id not in related_entities:
                        violations.append(self.get_violation(  # type: ignore[misc]
                            f"Field '{self.field_name}' contains non-existent {self.reference_type} reference: {ref_id}"
                        ))

        return violations  # type: ignore[misc]  # type: ignore[misc]

class StatisticalOutlierRule(ValidationRule):
    """Validation rule for statistical outlier detection."""

    def __init__(self, field_name: str, z_score_threshold: float = 3.0,
                 severity: ValidationSeverity = ValidationSeverity.WARNING):
        super().__init__(f"outlier_{field_name}", severity)
        self.field_name = field_name
        self.z_score_threshold = z_score_threshold
        self.description = f"Field {field_name} statistical outlier detection"

    def validate(self, value: Any, context: ValidationContext) -> List[Dict[str, Any]]:
        violations: List[Dict[str, Any]] = []  # type: ignore[misc]

        if value is not None and isinstance(value, (int, float)):
            # Get historical data for statistical analysis
            historical_values = context.historical_data.get(self.field_name, [])

            if len(historical_values) >= 10:  # Need sufficient data for analysis
                mean_val = sum(historical_values) / len(historical_values)
                variance = sum((x - mean_val) ** 2 for x in historical_values) / len(historical_values)
                std_dev = variance ** 0.5

                if std_dev > 0:
                    z_score = abs(value - mean_val) / std_dev

                    if z_score > self.z_score_threshold:
                        violations.append(self.get_violation(  # type: ignore[misc]
                            f"Field '{self.field_name}' value {value} is a statistical outlier (z-score: {z_score:.2f})"
                        ))

        return violations  # type: ignore[misc]  # type: ignore[misc]

@dataclass
class ValidationSchema:
    """Configurable validation schema for different data types."""

    schema_name: str
    data_category: DataCategory
    rules: List[ValidationRule] = field(default_factory=list)  # type: ignore[misc]

    # Schema configuration
    strict_mode: bool = False
    allow_additional_fields: bool = True
    required_fields: Set[str] = field(default_factory=set)  # type: ignore[misc]
    optional_fields: Set[str] = field(default_factory=set)  # type: ignore[misc]

    # Field-specific configurations
    field_configs: Dict[str, Dict[str, Any]] = field(default_factory=dict)  # type: ignore[misc]

    def add_rule(self, rule: ValidationRule) -> None:
        """Add a validation rule to the schema."""
        self.rules.append(rule)

    def add_required_field(self, field_name: str, field_type: Type[Any] = str, **kwargs: Any) -> None:  # type: ignore[misc]
        """Add a required field with type validation."""
        self.required_fields.add(field_name)
        self.add_rule(RequiredFieldRule(field_name))
        self.add_rule(TypeValidationRule(field_name, field_type))

        # Add additional constraints if provided
        if 'min_value' in kwargs or 'max_value' in kwargs:
            self.add_rule(RangeValidationRule(field_name,
                                            kwargs.get('min_value'),
                                            kwargs.get('max_value')))

        if 'pattern' in kwargs:
            self.add_rule(PatternValidationRule(field_name, kwargs['pattern']))

    def validate_data(self, data: Dict[str, Any], context: ValidationContext) -> ValidationResult:
        """Validate data against this schema."""
        start_time = datetime.now()
        violations = []
        field_results = {}

        # Check for required fields
        for field_name in self.required_fields:
            if field_name not in data:
                violations.append({  # type: ignore[misc]
                    'rule_name': f'required_{field_name}',
                    'severity': ValidationSeverity.ERROR,
                    'message': f'Required field {field_name} is missing',
                    'field_name': field_name
                })
                field_results[field_name] = False

        # Validate each field with applicable rules
        for rule in self.rules:
            field_name = getattr(rule, 'field_name', None)
            if field_name and field_name in data:
                field_violations = rule.validate(data[field_name], context)
                violations.extend(field_violations)  # type: ignore[misc]

                if field_violations:
                    field_results[field_name] = False
                else:
                    field_results.setdefault(field_name, True)  # type: ignore[misc]

        # Check for additional fields in strict mode
        if self.strict_mode and not self.allow_additional_fields:
            allowed_fields = self.required_fields | self.optional_fields
            for field_name in data.keys():
                if field_name not in allowed_fields:
                    violations.append({  # type: ignore[misc]
                        'rule_name': 'additional_field',
                        'severity': ValidationSeverity.WARNING,
                        'message': f'Additional field {field_name} not allowed in strict mode',
                        'field_name': field_name
                    })

        # Calculate quality score
        quality_score = self._calculate_quality_score(violations)  # type: ignore[misc]

        # Calculate validation time
        validation_time = (datetime.now() - start_time).total_seconds() * 1000

        return ValidationResult(
            is_valid=len(
                [v for v in violations if v['severity'] in [ValidationSeverity.ERROR,  # type: ignore[misc]
                ValidationSeverity.CRITICAL]]) == 0,
            violations=violations,  # type: ignore[misc]
            quality_score=quality_score,
            field_results=field_results,  # type: ignore[misc]
            validation_time_ms=validation_time,
            rules_applied=len(self.rules)
        )

    def _calculate_quality_score(self, violations: List[Dict[str, Any]]) -> float:  # type: ignore[misc]
        """Calculate quality score based on violations."""
        if not violations:
            return 1.0

        severity_weights = {
            ValidationSeverity.INFO: 0.0,
            ValidationSeverity.WARNING: 0.1,
            ValidationSeverity.ERROR: 0.3,
            ValidationSeverity.CRITICAL: 0.5
        }

        total_penalty = sum(severity_weights.get(v['severity'], 0.3) for v in violations)  # type: ignore[misc]
        max_penalty = len(violations) * 0.5

        return max(0.0, 1.0 - (total_penalty / max_penalty)) if max_penalty > 0 else 1.0

@dataclass
class IntegrityChecker:
    """Cross-reference and relationship integrity validation."""

    entity_repositories: Dict[str, Set[uuid.UUID]] = field(default_factory=dict)  # type: ignore[misc]
    relationship_rules: List[Dict[str, Any]] = field(default_factory=list)  # type: ignore[misc]

    def register_entities(self, entity_type: str, entity_ids: Set[uuid.UUID]) -> None:
        """Register entities for reference validation."""
        self.entity_repositories[entity_type] = entity_ids

    def add_relationship_rule(self, source_type: str, target_type: str,
                            relationship_type: str, required: bool = True) -> None:
        """Add a relationship integrity rule."""
        self.relationship_rules.append({
            'source_type': source_type,
            'target_type': target_type,
            'relationship_type': relationship_type,
            'required': required
        })

    def check_reference_integrity(self, entity_id: uuid.UUID, entity_type: str,
                                references: Dict[str, List[uuid.UUID]]) -> List[Dict[str, Any]]:
        """Check integrity of entity references."""
        violations = []

        for ref_type, ref_ids in references.items():
            if ref_type in self.entity_repositories:
                valid_ids = self.entity_repositories[ref_type]

                for ref_id in ref_ids:
                    if ref_id not in valid_ids:
                        violations.append({  # type: ignore[misc]
                            'type': 'invalid_reference',
                            'entity_id': entity_id,
                            'entity_type': entity_type,
                            'reference_type': ref_type,
                            'invalid_reference_id': ref_id,
                            'message': f'{entity_type} {entity_id} has invalid {ref_type} reference: {ref_id}'
                        })

        return violations  # type: ignore[misc]

    def check_relationship_integrity(
        self,
        relationships: List[Dict[str,  # type: ignore[misc]
        Any]]) -> List[Dict[str, Any]]:  # type: ignore[misc]
        """Check integrity of relationships between entities."""
        violations = []

        # Group relationships by type
        relationship_map = {}
        for rel in relationships:
            rel_type = rel.get('relationship_type')
            if rel_type not in relationship_map:
                relationship_map[rel_type] = []
            relationship_map[rel_type].append(rel)  # type: ignore[misc]

        # Check against relationship rules
        for rule in self.relationship_rules:
            if rule['required'] and rule['relationship_type'] not in relationship_map:
                violations.append({  # type: ignore[misc]
                    'type': 'missing_relationship',
                    'source_type': rule['source_type'],
                    'target_type': rule['target_type'],
                    'relationship_type': rule['relationship_type'],
                    'message': f"Required relationship {rule['relationship_type']} between {rule['source_type']} and {rule['target_type']} is missing"
                })

        return violations  # type: ignore[misc]

@dataclass
class DataQualityAnalyzer:  # pylint: disable=too-many-instance-attributes,too-many-public-methods
    """Comprehensive data quality assessment and scoring."""

    quality_dimensions: Dict[str, float] = field(default_factory=dict)  # type: ignore[misc]
    benchmark_data: Dict[str, Dict[str, float]] = field(default_factory=dict)  # type: ignore[misc]

    def __post_init__(self):
        # Initialize quality dimensions with default weights
        if not self.quality_dimensions:
            self.quality_dimensions = {
                'completeness': 0.2,      # How complete is the data
                'accuracy': 0.25,         # How accurate is the data
                'consistency': 0.2,       # Internal consistency
                'timeliness': 0.15,       # How current is the data
                'validity': 0.2           # Adherence to business rules
            }

    def analyze_completeness(self, data: Dict[str, Any], required_fields: Set[str]) -> float:
        """Analyze data completeness."""
        if not required_fields:
            return 1.0

        present_fields = sum(1 for field in required_fields if data.get(field) is not None)
        completeness_score = present_fields / len(required_fields)

        return completeness_score

    def analyze_accuracy(self, data: Dict[str, Any], validation_result: ValidationResult) -> float:  # pylint: disable=unused-argument
        """Analyze data accuracy based on validation results."""
        if validation_result.rules_applied == 0:
            return 1.0

        # Accuracy is inversely related to validation violations
        error_violations = len([v for v in validation_result.violations
                              if v['severity'] in [ValidationSeverity.ERROR, ValidationSeverity.CRITICAL]])

        accuracy_score = max(0.0, 1.0 - (error_violations / validation_result.rules_applied))
        return accuracy_score

    def analyze_consistency(
        self,
        data: Dict[str,
        Any],
        historical_data: List[Dict[str,
        Any]]) -> float:
        """Analyze internal consistency."""
        if not historical_data:
            return 1.0

        # Simple consistency check - compare field presence and types
        consistency_score = 1.0

        if historical_data:
            reference_data = historical_data[0]

            # Check field presence consistency
            current_fields = set(data.keys())
            reference_fields = set(reference_data.keys())

            field_similarity = len(current_fields & reference_fields) / len(current_fields | reference_fields)
            consistency_score *= field_similarity

            # Check type consistency for common fields
            common_fields = current_fields & reference_fields
            type_matches = 0

            for field in common_fields:
                if type(data[field]) == type(reference_data[field]):
                    type_matches += 1

            if common_fields:
                type_consistency = type_matches / len(common_fields)
                consistency_score *= type_consistency

        return consistency_score

    def analyze_timeliness(self, data: Dict[str, Any], timestamp_field: str = 'timestamp') -> float:
        """Analyze data timeliness."""
        timestamp = data.get(timestamp_field)

        if not timestamp:
            return 0.5  # Unknown timeliness

        if isinstance(timestamp, str):
            try:
                timestamp = datetime.fromisoformat(timestamp.replace('Z', '+00:00'))
            except ValueError:
                return 0.5

        if isinstance(timestamp, datetime):
            age = datetime.now() - timestamp

            # Score based on age (fresher data gets higher score)
            if age.total_seconds() < 3600:  # Less than 1 hour
                return 1.0
            elif age.total_seconds() < 24 * 3600:  # Less than 1 day
                return 0.8
            elif age.total_seconds() < 7 * 24 * 3600:  # Less than 1 week
                return 0.6
            elif age.total_seconds() < 30 * 24 * 3600:  # Less than 1 month
                return 0.4
            else:
                return 0.2

        return 0.5

    def analyze_validity(self, validation_result: ValidationResult) -> float:
        """Analyze data validity from validation results."""
        return validation_result.quality_score

    def calculate_overall_quality_score(self, data: Dict[str, Any], validation_result: ValidationResult,
<<<<<<< HEAD
                                      required_fields: Optional[Set[str]] = None,
                                      historical_data: Optional[List[Dict[str, Any]]] = None) -> Dict[str, Any]:
=======
                                      required_fields: Optional[Set[str]] = None,  # type: ignore[misc]
                                      historical_data: Optional[List[Dict[str, Any]]] = None) -> Dict[str, Any]:  # type: ignore[misc]
>>>>>>> 2ea4d054
        """Calculate comprehensive data quality score."""

        required_fields = required_fields or set()
        historical_data = historical_data or []

        # Calculate individual dimension scores
        completeness_score = self.analyze_completeness(data, required_fields)
        accuracy_score = self.analyze_accuracy(data, validation_result)
        consistency_score = self.analyze_consistency(data, historical_data)
        timeliness_score = self.analyze_timeliness(data)
        validity_score = self.analyze_validity(validation_result)

        # Calculate weighted overall score
        dimension_scores = {
            'completeness': completeness_score,
            'accuracy': accuracy_score,
            'consistency': consistency_score,
            'timeliness': timeliness_score,
            'validity': validity_score
        }

        overall_score = sum(score * self.quality_dimensions[dimension]
                           for dimension, score in dimension_scores.items())

        return {
            'overall_score': overall_score,
            'dimension_scores': dimension_scores,
            'quality_level': self._get_quality_level(overall_score),
            'recommendations': self._generate_recommendations(dimension_scores)
        }

    def _get_quality_level(self, score: float) -> str:
        """Get quality level from score."""
        if score >= 0.9:
            return 'Excellent'
        elif score >= 0.7:
            return 'Good'
        elif score >= 0.5:
            return 'Fair'
        else:
            return 'Poor'

    def _generate_recommendations(self, dimension_scores: Dict[str, float]) -> List[str]:  # type: ignore[misc]
        """Generate recommendations for improving data quality."""
        recommendations = []

        for dimension, score in dimension_scores.items():
            if score < 0.7:
                if dimension == 'completeness':
                    recommendations.append("Improve data completeness by ensuring all required fields are populated")  # type: ignore[misc]
                elif dimension == 'accuracy':
                    recommendations.append("Enhance data accuracy by implementing stricter validation rules")  # type: ignore[misc]
                elif dimension == 'consistency':
                    recommendations.append("Improve consistency by standardizing data formats and structures")  # type: ignore[misc]
                elif dimension == 'timeliness':
                    recommendations.append("Improve timeliness by increasing data refresh frequency")  # type: ignore[misc]
                elif dimension == 'validity':
                    recommendations.append("Enhance validity by reviewing and updating business rules")  # type: ignore[misc]

        return recommendations  # type: ignore[misc]

@dataclass
class AdvancedDataValidator(Node):  # pylint: disable=too-many-instance-attributes
    """
    Main validation engine with comprehensive schema support and quality analysis.

    This class orchestrates all validation activities including schema validation,
    integrity checking, and quality analysis for SFM data structures.
    """

    # Validation schemas for different data types
    schemas: Dict[str, ValidationSchema] = field(default_factory=dict)  # type: ignore[misc]
    integrity_checker: IntegrityChecker = field(default_factory=IntegrityChecker)
    quality_analyzer: DataQualityAnalyzer = field(default_factory=DataQualityAnalyzer)

    # Validation configuration
    default_validation_level: str = "standard"
    enable_quality_analysis: bool = True
    enable_integrity_checking: bool = True

    # Validation statistics
    validations_performed: int = 0
    validation_errors: int = 0
    average_quality_score: float = 0.0

    def register_schema(self, schema: ValidationSchema) -> None:
        """Register a validation schema."""
        self.schemas[schema.schema_name] = schema
        logger.info(f"Registered validation schema: {schema.schema_name}")

    def register_entities_for_integrity_check(
        self,
        entity_type: str,
        entity_ids: Set[uuid.UUID]) -> None:
        """Register entities for integrity checking."""
        self.integrity_checker.register_entities(entity_type, entity_ids)

    def validate_record(self, data: Dict[str, Any], schema_name: str,
                       context: Optional[ValidationContext] = None) -> Dict[str, Any]:
        """Validate a data record using specified schema."""

        if schema_name not in self.schemas:
            raise ValueError(f"Unknown validation schema: {schema_name}")

        schema = self.schemas[schema_name]
        context = context or ValidationContext(data_category=schema.data_category)

        # Perform schema validation
        validation_result = schema.validate_data(data, context)

        # Perform quality analysis if enabled
        quality_analysis = None
        if self.enable_quality_analysis:
            quality_analysis = self.quality_analyzer.calculate_overall_quality_score(
                data, validation_result, schema.required_fields
            )

        # Update statistics
        self.validations_performed += 1
        if not validation_result.is_valid:
            self.validation_errors += 1

        # Update average quality score
        if quality_analysis:
            self.average_quality_score = (
                (self.average_quality_score * (self.validations_performed - 1) +
                 quality_analysis['overall_score']) / self.validations_performed
            )

        return {
            'validation_result': validation_result,
            'quality_analysis': quality_analysis,
            'validation_timestamp': datetime.now(),
            'schema_used': schema_name
        }

    def create_standard_schemas(self) -> None:
        """Create standard validation schemas for SFM data types."""

        # Indicator validation schema
        indicator_schema = ValidationSchema(
            schema_name="sfm_indicator",
            data_category=DataCategory.INDICATOR
        )
        indicator_schema.add_required_field("label", str)
        indicator_schema.add_required_field("value_category", str)
        indicator_schema.add_required_field("current_value", (int, float))  # type: ignore[arg-type]
        indicator_schema.add_required_field("measurement_unit", str)

        # Add range validation for common indicator types
        indicator_schema.add_rule(RangeValidationRule("current_value", -1000000, 1000000,
                                                    ValidationSeverity.WARNING))

        self.register_schema(indicator_schema)

        # Institution validation schema
        institution_schema = ValidationSchema(
            schema_name="sfm_institution",
            data_category=DataCategory.INSTITUTION
        )
        institution_schema.add_required_field("label", str)
        institution_schema.add_required_field("institution_type", str)
        institution_schema.add_rule(PatternValidationRule("label", r"^[A-Za-z0-9\s\-_]+$"))

        self.register_schema(institution_schema)

        # Actor validation schema
        actor_schema = ValidationSchema(
            schema_name="sfm_actor",
            data_category=DataCategory.ACTOR
        )
        actor_schema.add_required_field("label", str)
        actor_schema.add_rule(PatternValidationRule("label", r"^[A-Za-z0-9\s\-_]+$"))

        self.register_schema(actor_schema)

        # Matrix cell validation schema
        matrix_cell_schema = ValidationSchema(
            schema_name="sfm_matrix_cell",
            data_category=DataCategory.MATRIX_CELL
        )
        matrix_cell_schema.add_required_field("row_label", str)
        matrix_cell_schema.add_required_field("column_label", str)
        matrix_cell_schema.add_required_field("cell_type", str)

        self.register_schema(matrix_cell_schema)

        logger.info("Created standard SFM validation schemas")

    def get_validation_statistics(self) -> Dict[str, Any]:
        """Get validation statistics."""
        return {
            'validations_performed': self.validations_performed,
            'validation_errors': self.validation_errors,
            'error_rate': self.validation_errors / self.validations_performed if self.validations_performed > 0 else 0,
            'average_quality_score': self.average_quality_score,
            'registered_schemas': len(self.schemas),
            'schema_names': list(self.schemas.keys())
        }<|MERGE_RESOLUTION|>--- conflicted
+++ resolved
@@ -28,17 +28,10 @@
 import logging
 
 from models.base_nodes import Node
-<<<<<<< HEAD
+from models.core_nodes import Indicator, Actor, Institution, Flow, Relationship
 from models.matrix_construction import MatrixCell, DeliveryMatrix
-from models.sfm_enums import ValueCategory, RelationshipKind
-from models.realtime_data_integration import ValidationSeverity, DataRecord
-=======
-# Unused imports removed - these imports are not actually used in this file
-# from models.core_nodes import Indicator, Actor, Institution, Flow, Relationship  
-# from models.matrix_construction import MatrixCell, DeliveryMatrix
-# from models.sfm_enums import ValueCategory, InstitutionType, RelationshipKind
-from models.realtime_data_integration import ValidationSeverity  # type: ignore[misc]
->>>>>>> 2ea4d054
+from models.sfm_enums import ValueCategory, InstitutionType, RelationshipKind
+from models.realtime_data_integration import ValidationRule, ValidationSeverity, DataRecord
 
 # Logging setup
 logger = logging.getLogger(__name__)
@@ -570,13 +563,8 @@
         return validation_result.quality_score
 
     def calculate_overall_quality_score(self, data: Dict[str, Any], validation_result: ValidationResult,
-<<<<<<< HEAD
-                                      required_fields: Optional[Set[str]] = None,
-                                      historical_data: Optional[List[Dict[str, Any]]] = None) -> Dict[str, Any]:
-=======
-                                      required_fields: Optional[Set[str]] = None,  # type: ignore[misc]
-                                      historical_data: Optional[List[Dict[str, Any]]] = None) -> Dict[str, Any]:  # type: ignore[misc]
->>>>>>> 2ea4d054
+                                      required_fields: Set[str] = None,
+                                      historical_data: List[Dict[str, Any]] = None) -> Dict[str, Any]:
         """Calculate comprehensive data quality score."""
 
         required_fields = required_fields or set()
